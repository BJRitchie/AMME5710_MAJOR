--- conflicted
+++ resolved
@@ -5,16 +5,11 @@
 from file_reading_lib import gen_images_from_vid 
 
 # Convert the video into images 
-<<<<<<< HEAD
-vid_path = 'images/ben.mp4'
-store_path="images/ben"
-=======
 # vid_path = "images/batmo.mp4"
 # vid_path = 'images/ben.mp4'
 # store_path="images/ben"
 vid_path = 'images/first_sat.mp4'
 store_path="images/first_sat"
->>>>>>> 258004db
 gen_images_from_vid( vid_path, store_path ) 
 
 # Storage files 
